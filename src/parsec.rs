// Copyright 2018 MaidSafe.net limited.
//
// This SAFE Network Software is licensed to you under The General Public License (GPL), version 3.
// Unless required by applicable law or agreed to in writing, the SAFE Network Software distributed
// under the GPL Licence is distributed on an "AS IS" BASIS, WITHOUT WARRANTIES OR CONDITIONS OF ANY
// KIND, either express or implied. Please review the Licences for the specific language governing
// permissions and limitations relating to use of the SAFE Network Software.

use block::Block;
use dump_network::dump_gossip_graph;
use error::Error;
use gossip::{Event, Request, Response};
use hash::Hash;
use id::SecretId;
use maidsafe_utilities::serialisation::serialise;
use meta_vote::{MetaVote, Step};
use network_event::NetworkEvent;
use peer_manager::PeerManager;
use round_hash::RoundHash;
use std::collections::{BTreeMap, BTreeSet, VecDeque};
use std::fmt::{self, Debug, Formatter};

/// The main object which manages creating and receiving gossip about network events from peers, and
/// which provides a sequence of consensused `Block`s by applying the PARSEC algorithm.
pub struct Parsec<T: NetworkEvent, S: SecretId> {
    // The PeerInfo of other nodes.
    peer_manager: PeerManager<S>,
    // Gossip events created locally and received from other peers.
    events: BTreeMap<Hash, Event<T, S::PublicId>>,
    // The sequence in which all gossip events were added to this `Parsec`.
    events_order: Vec<Hash>,
    // Consensused network events that have not been returned via `poll()` yet.
    consensused_blocks: VecDeque<Block<T, S::PublicId>>,
    // The meta votes of the events.
    meta_votes: BTreeMap<Hash, BTreeMap<S::PublicId, Vec<MetaVote>>>,
    // The "round hash" for each set of meta votes.  They are held in sequence in the `Vec`, i.e.
    // the one for round `x` is held at index `x`.
    round_hashes: BTreeMap<S::PublicId, Vec<RoundHash>>,
    responsiveness_threshold: usize,
}

impl<T: NetworkEvent, S: SecretId> Parsec<T, S> {
    /// Creates a new `Parsec` for a peer with the given ID and genesis peer IDs (ours included).
    pub fn new(our_id: S, genesis_group: &BTreeSet<S::PublicId>) -> Result<Self, Error> {
        let responsiveness_threshold = (genesis_group.len() as f64).log2().ceil() as usize;

        let mut peer_manager = PeerManager::new(our_id);
        for peer_id in genesis_group.iter() {
            peer_manager.add_peer(peer_id.clone());
        }

        let mut parsec = Parsec {
            peer_manager,
            events: BTreeMap::new(),
            events_order: vec![],
            consensused_blocks: VecDeque::new(),
            meta_votes: BTreeMap::new(),
            round_hashes: BTreeMap::new(),
            responsiveness_threshold,
        };
        let initial_event = Event::new_initial(parsec.peer_manager.our_id())?;
        parsec.add_initial_event(initial_event)?;
        Ok(parsec)
    }

    /// Adds a vote for `network_event`.
    pub fn vote_for(&mut self, network_event: T) -> Result<(), Error> {
        let self_parent_hash = self.our_last_event_hash().ok_or(Error::InvalidEvent)?;
        let event = Event::new_from_observation(
            self.peer_manager.our_id(),
            self_parent_hash,
            network_event,
        )?;
        self.add_event(event)
    }

    /// Creates a new message to be gossiped to a peer containing all gossip events this node thinks
    /// that peer needs.  If `peer_id` is `None`, a message containing all known gossip events is
    /// returned.  If `peer_id` is `Some` and the given peer is unknown to this node, an error is
    /// returned.
    pub fn create_gossip(
        &self,
        peer_id: Option<S::PublicId>,
    ) -> Result<Request<T, S::PublicId>, Error> {
        if let Some(recipient_id) = peer_id {
            if !self.peer_manager.has_peer(&recipient_id) {
                return Err(Error::UnknownPeer);
            }
            if self.peer_manager.last_event_hash(&recipient_id).is_some() {
                return self
                    .events_to_gossip_to_peer(&recipient_id)
                    .map(Request::new);
            }
        }
        Ok(Request::new(
            self.events_order
                .iter()
                .filter_map(|hash| self.events.get(hash)),
        ))
    }

    /// Handles a received `Request` from `src` peer.  Returns a `Response` to be sent back to `src`
    /// or `Err` if the request was not valid.
    pub fn handle_request(
        &mut self,
        src: &S::PublicId,
        req: Request<T, S::PublicId>,
    ) -> Result<Response<T, S::PublicId>, Error> {
        for event in req.unpack() {
            self.add_event(event)?;
        }
        self.create_sync_event(src, true)?;
        self.events_to_gossip_to_peer(src).map(Response::new)
    }

    /// Handles a received `Response` from `src` peer.  Returns `Err` if the response was not valid.
    pub fn handle_response(
        &mut self,
        src: &S::PublicId,
        resp: Response<T, S::PublicId>,
    ) -> Result<(), Error> {
        for event in resp.unpack() {
            self.add_event(event)?;
        }
        self.create_sync_event(src, false)
    }

    /// Steps the algorithm and returns the next stable block, if any.
    pub fn poll(&mut self) -> Option<Block<T, S::PublicId>> {
        self.consensused_blocks.pop_front()
    }

    /// Checks if the given `network_event` has already been voted for by us.
    pub fn have_voted_for(&self, network_event: &T) -> bool {
        self.events.values().any(|event| {
            event.creator() == self.our_pub_id()
                && event
                    .vote()
                    .map_or(false, |voted| voted.payload() == network_event)
        })
    }

    fn our_pub_id(&self) -> &S::PublicId {
        self.peer_manager.our_id().public_id()
    }

    fn our_last_event_hash(&self) -> Option<Hash> {
        self.peer_manager
            .last_event_hash(self.our_pub_id())
            .cloned()
    }

    fn self_parent<'a>(
        &'a self,
        event: &Event<T, S::PublicId>,
    ) -> Option<&'a Event<T, S::PublicId>> {
        event.self_parent().and_then(|hash| self.events.get(hash))
    }

    fn other_parent<'a>(
        &'a self,
        event: &Event<T, S::PublicId>,
    ) -> Option<&'a Event<T, S::PublicId>> {
        event.other_parent().and_then(|hash| self.events.get(hash))
    }

    fn is_observer(&self, event: &Event<T, S::PublicId>) -> bool {
        self.peer_manager
            .is_super_majority(event.observations.len())
    }

    fn add_event(&mut self, mut event: Event<T, S::PublicId>) -> Result<(), Error> {
        if self.events.contains_key(event.hash()) {
            return Ok(());
        }

        if self.self_parent(&event).is_none() {
            if event.is_initial() {
                return self.add_initial_event(event);
            } else {
                return Err(Error::UnknownParent);
            }
        }

        if let Some(hash) = event.other_parent() {
            if !self.events.contains_key(hash) {
                return Err(Error::UnknownParent);
            }
        }

        self.set_index(&mut event);
        self.peer_manager.add_event(&event)?;
        self.set_last_ancestors(&mut event)?;
        self.set_first_descendants(&mut event)?;
        self.set_valid_blocks_carried(&mut event)?;

        let event_hash = *event.hash();
        self.events_order.push(event_hash);
        let _ = self.events.insert(event_hash, event);
        self.process_event(&event_hash)
    }

    fn add_initial_event(&mut self, mut event: Event<T, S::PublicId>) -> Result<(), Error> {
        event.index = Some(0);
        let creator_id = event.creator().clone();
        let _ = event.first_descendants.insert(creator_id, 0);
        let event_hash = *event.hash();
        self.peer_manager.add_event(&event)?;
        self.events_order.push(event_hash);
        let _ = self.events.insert(event_hash, event);
        Ok(())
    }

    fn process_event(&mut self, event_hash: &Hash) -> Result<(), Error> {
        self.set_observations(event_hash)?;
        self.set_meta_votes(event_hash)?;
        self.update_round_hashes(event_hash)?;
        if let Some(block) = self.next_stable_block() {
            self.clear_consensus_data(block.payload());
            let block_hash = Hash::from(serialise(&block)?.as_slice());
            self.consensused_blocks.push_back(block);
            self.restart_consensus(&block_hash)?;
        }
        Ok(())
    }

    fn set_index(&self, event: &mut Event<T, S::PublicId>) {
        event.index = Some(
            self.self_parent(event)
                .and_then(|parent| parent.index)
                .map_or(0, |index| index + 1),
        );
    }

    // This should only be called once `event` has had its `index` set correctly.
    fn set_last_ancestors(&self, event: &mut Event<T, S::PublicId>) -> Result<(), Error> {
        let event_index = event.index.ok_or(Error::InvalidEvent)?;

        if let Some(self_parent) = self.self_parent(event) {
            event.last_ancestors = self_parent.last_ancestors.clone();

            if let Some(other_parent) = self.other_parent(event) {
                for (peer_id, _) in self.peer_manager.iter() {
                    if let Some(other_index) = other_parent.last_ancestors.get(peer_id) {
                        let existing_index = event
                            .last_ancestors
                            .entry(peer_id.clone())
                            .or_insert(*other_index);
                        if *existing_index < *other_index {
                            *existing_index = *other_index;
                        }
                    }
                }
            }
        } else if self.other_parent(event).is_some() {
            // If we have no self-parent, we should also have no other-parent.
            return Err(Error::InvalidEvent);
        }

        let creator_id = event.creator().clone();
        let _ = event.last_ancestors.insert(creator_id, event_index);
        Ok(())
    }

    // This should be called only once `event` has had its `index` and `last_ancestors` set
    // correctly (i.e. after calling `Parsec::set_last_ancestors()` on it)
    fn set_first_descendants(&mut self, event: &mut Event<T, S::PublicId>) -> Result<(), Error> {
        if event.last_ancestors.is_empty() {
            return Err(Error::InvalidEvent);
        }

        let event_index = event.index.ok_or(Error::InvalidEvent)?;
        let creator_id = event.creator().clone();
        let _ = event.first_descendants.insert(creator_id, event_index);

        for (peer_id, peer_info) in self.peer_manager.iter() {
            let mut opt_hash = event
                .last_ancestors
                .get(peer_id)
                .and_then(|index| peer_info.get(index))
                .cloned();

            loop {
                if let Some(hash) = opt_hash {
                    if let Some(other_event) = self.events.get_mut(&hash) {
                        if !other_event.first_descendants.contains_key(event.creator()) {
                            let _ = other_event
                                .first_descendants
                                .insert(event.creator().clone(), event_index);
                            opt_hash = other_event.self_parent().cloned();
                            continue;
                        }
                    }
                }
                break;
            }
        }

        Ok(())
    }

    fn set_valid_blocks_carried(&mut self, event: &mut Event<T, S::PublicId>) -> Result<(), Error> {
        // If this node already has meta votes running, no need to calculate `valid_blocks_carried`.
        if self
            .self_parent(event)
            .and_then(|parent| self.meta_votes.get(parent.hash()))
            .is_some()
        {
            return Ok(());
        }
        // Union of
        // * my self_parent's valid_blocks_carried,
        // * my other_parent's valid_blocks_carried,
        // * any observation I made that makes a block valid
        // Note that if any block becomes stable due to this gossip event, we will learn
        // that fact later and prune valid_blocks_carried accordingly
        let self_parents_valid_blocks = {
            if let Some(self_parent) = self.self_parent(event) {
                self_parent.valid_blocks_carried.clone()
            } else {
                BTreeSet::new()
            }
        };
        let other_parents_valid_blocks = {
            if let Some(other_parent) = self.other_parent(event) {
                other_parent.valid_blocks_carried.clone()
            } else {
                BTreeSet::new()
            }
        };
        let blocks_made_valid_now = {
            if let Some(vote) = event.vote() {
                let mut valid_votes: BTreeSet<Hash> = BTreeSet::new();
                let n_same_votes = self
                    .events
                    .iter()
                    .filter(|(_, value)| {
                        (**value)
                            .vote()
                            .map_or(false, |iter_vote| iter_vote.payload() == vote.payload())
                    })
                    .count();
                if self.peer_manager.is_super_majority(n_same_votes)
                    && !valid_votes.insert(event.hash().clone())
                {
                    return Err(Error::InvalidEvent);
                }
                valid_votes
            } else {
                BTreeSet::new()
            }
        };
        event.valid_blocks_carried = self_parents_valid_blocks
            .union(&other_parents_valid_blocks)
            .cloned()
            .collect::<BTreeSet<_>>()
            .union(&blocks_made_valid_now)
            .cloned()
            .collect();
        Ok(())
    }

    fn last_event(&self, peer_id: &S::PublicId) -> Option<&Event<T, S::PublicId>> {
        let last_hash = self.peer_manager.last_event_hash(peer_id);
        match last_hash {
            Some(hash) => Some(&self.events[hash]),
            None => None,
        }
    }

    fn oldest_event_with_valid_block(
        &self,
        peer_id: &S::PublicId,
    ) -> Option<&Event<T, S::PublicId>> {
        self.last_event(peer_id).and_then(|last_event| {
            (*last_event)
                .valid_blocks_carried
                .iter()
                .map(|hash| &self.events[hash])
                .min_by(|lhs_event, rhs_event| {
                    let lhs_index = lhs_event.index.unwrap_or(u64::max_value());
                    let rhs_index = rhs_event.index.unwrap_or(u64::max_value());
                    lhs_index.cmp(&rhs_index)
                })
        })
    }

    fn set_observations(&mut self, event_hash: &Hash) -> Result<(), Error> {
        // If this node already has meta votes running, no need to calculate `observations`.
        if self
            .self_parent(self.events.get(event_hash).ok_or(Error::Logic)?)
            .and_then(|parent| self.meta_votes.get(parent.hash()))
            .is_some()
        {
            return Ok(());
        }
        // Grab latest event from each peer
        // If they can strongly see an event that carries a valid block, add the peer's public id
        let observations = self
            .peer_manager
            .all_ids()
            .into_iter()
            .filter(|peer| match self.oldest_event_with_valid_block(peer) {
                Some(event) => match self.last_event(peer) {
                    Some(last_event) => self.does_strongly_see(last_event, event),
                    None => false,
                },
                None => false,
            })
            .cloned()
            .collect();
        let event = self.events.get_mut(event_hash).ok_or(Error::Logic)?;
        event.observations = observations;
        Ok(())
    }

    fn set_meta_votes(&mut self, event_hash: &Hash) -> Result<(), Error> {
        let total_peers = self.peer_manager.iter().count();
        let mut meta_votes = BTreeMap::new();
        // If self-parent already has meta votes associated with it, derive this event's meta votes
        // from those ones.
        let event = self.events.get(event_hash).ok_or(Error::Logic)?;
        if let Some(parent_votes) = self
            .self_parent(event)
            .and_then(|parent| self.meta_votes.get(parent.hash()).cloned())
        {
            for (peer_id, parent_event_votes) in parent_votes {
                let new_meta_votes = {
                    let other_votes = self.collect_other_meta_votes(&peer_id, event);
                    let coin_tosses = self.toss_coins(&peer_id, &parent_event_votes, event)?;
                    MetaVote::next(&parent_event_votes, &other_votes, &coin_tosses, total_peers)
                };
                let _ = meta_votes.insert(peer_id, new_meta_votes);
            }
        } else if self.is_observer(event) {
            // Start meta votes for this event.
            for peer_id in self.peer_manager.all_ids() {
                let other_votes = self.collect_other_meta_votes(peer_id, event);
                let initial_estimate = event.observations.contains(peer_id);
                let _ = meta_votes.insert(
                    peer_id.clone(),
                    MetaVote::new(initial_estimate, &other_votes, total_peers),
                );
            }
        };

        if !meta_votes.is_empty() {
            let _ = self.meta_votes.insert(*event_hash, meta_votes);
        }
        Ok(())
    }

    fn update_round_hashes(&mut self, event_hash: &Hash) -> Result<(), Error> {
        if let Some(meta_votes) = self.meta_votes.get(event_hash) {
            for (peer_id, event_votes) in meta_votes.iter() {
                for meta_vote in event_votes {
                    if let Some(hashes) = self.round_hashes.get_mut(&peer_id) {
                        while hashes.len() < meta_vote.round + 1 {
                            let next_round_hash = hashes[hashes.len() - 1].increment_round()?;
                            hashes.push(next_round_hash);
                        }
                    }
                }
            }
        }
        Ok(())
    }

    fn toss_coins(
        &self,
        peer_id: &S::PublicId,
        parent_votes: &[MetaVote],
        event: &Event<T, S::PublicId>,
    ) -> Result<BTreeMap<usize, bool>, Error> {
        let mut coin_tosses = BTreeMap::new();
        for parent_vote in parent_votes {
            let _ = self
                .toss_coin(peer_id, parent_vote, event)?
                .map(|coin| coin_tosses.insert(parent_vote.round, coin));
        }
        Ok(coin_tosses)
    }

    fn toss_coin(
        &self,
        peer_id: &S::PublicId,
        parent_vote: &MetaVote,
        event: &Event<T, S::PublicId>,
    ) -> Result<Option<bool>, Error> {
        // Get the round hash.
        let round = if parent_vote.estimates.is_empty() {
            // We're waiting for the coin toss result already.
            if parent_vote.round == 0 {
                // This should never happen as estimates get cleared only in increase step when the
                // step is Step::GenuineFlip and the round gets incremented
                return Err(Error::Logic);
            }
            parent_vote.round - 1
        } else if parent_vote.step == Step::GenuineFlip {
            parent_vote.round
        } else {
            return Ok(None);
        };
        let round_hash = if let Some(hashes) = self.round_hashes.get(peer_id) {
            hashes[round].value()
        } else {
            // Should be unreachable.
            return Err(Error::Logic);
        };

        // Get the gradient of leadership.
        let mut peer_id_hashes = self.peer_manager.peer_id_hashes().clone();
        peer_id_hashes.sort_by(|lhs, rhs| round_hash.xor_cmp(&lhs.0, &rhs.0));

        // Try to get the "most-leader"'s aux value.
        let creator = &peer_id_hashes[0].1;
        if let Some(creator_event_index) = event.last_ancestors.get(creator) {
            if let Some(aux_value) = self.aux_value(creator, *creator_event_index, peer_id, round) {
                return Ok(Some(aux_value));
            }
        }

        // If we've already waited long enough, get the aux value of the highest ranking leader.
        if self.stop_waiting(peer_id, round, event) {
            for (_, creator) in &peer_id_hashes[1..] {
                if let Some(creator_event_index) = event.last_ancestors.get(creator) {
                    if let Some(aux_value) =
                        self.aux_value(creator, *creator_event_index, peer_id, round)
                    {
                        return Ok(Some(aux_value));
                    }
                }
            }
        }

        Ok(None)
    }

    // Returns the aux value for the given peer, created by `creator`, at the given round and at
    // the genuine flip step.
    fn aux_value(
        &self,
        creator: &S::PublicId,
        creator_event_index: u64,
        peer_id: &S::PublicId,
        round: usize,
    ) -> Option<bool> {
        self.meta_votes_since_round_and_step(
            creator,
            creator_event_index,
            peer_id,
            round,
            &Step::GenuineFlip,
        ).first()
            .and_then(|meta_vote| meta_vote.aux_value)
    }

    // Skips back through our events until we've passed `responsiveness_threshold` response events
    // and sees if we were waiting for this coin toss result then too.  If so, returns `true`.
    fn stop_waiting(
        &self,
        peer_id: &S::PublicId,
        round: usize,
        event: &Event<T, S::PublicId>,
    ) -> bool {
        let mut response_count = 0;
        let mut event_hash = *event.hash();
        while response_count < self.responsiveness_threshold {
            if let Some(evnt) = self.self_parent(event) {
                if evnt.is_response() {
                    response_count += 1;
                    event_hash = *evnt.hash();
                }
            } else {
                return false;
            }
        }
        self.meta_votes
            .get(&event_hash)
            .and_then(|meta_votes| meta_votes.get(peer_id))
            .map_or(false, |event_votes| {
                // If we're waiting for a coin toss result, `estimates` is empty, and for that meta
                // vote, the round has already been incremented by 1.
                event_votes.last().map_or(false, |meta_vote| {
                    meta_vote.estimates.is_empty() && meta_vote.round == round + 1
                })
            })
    }

    // Returns the meta votes for the given peer, created by `creator`, since the given round and step.
    // Starts iterating down the creator's events starting from `creator_event_index`.
    fn meta_votes_since_round_and_step(
        &self,
        creator: &S::PublicId,
        creator_event_index: u64,
        peer_id: &S::PublicId,
        round: usize,
        step: &Step,
    ) -> Vec<MetaVote> {
        if let Some(event_hash) = self
            .peer_manager
            .event_by_index(creator, creator_event_index)
        {
            if let Some(latest_votes) = self
                .meta_votes
                .get(event_hash)
                .and_then(|meta_votes| meta_votes.get(peer_id))
                .map(|meta_votes| {
                    meta_votes
                        .iter()
                        .filter(|meta_vote| {
                            meta_vote.round > round
                                || meta_vote.round == round && meta_vote.step >= *step
                        })
                        .cloned()
                        .collect()
                }) {
                latest_votes
            } else {
                vec![]
            }
        } else {
            vec![]
        }
    }

    // Returns the set of meta votes held by all peers other than the creator of `event` which are
    // votes by `peer_id` since the given `round` and `step`.
    fn collect_other_meta_votes(
        &self,
        peer_id: &S::PublicId,
        event: &Event<T, S::PublicId>,
    ) -> Vec<Vec<MetaVote>> {
        let mut other_votes = vec![];
        for creator in self.peer_manager.all_other_ids() {
            if let Some(meta_votes) = event
                .last_ancestors
                .get(creator)
                .map(|creator_event_index| {
                    self.meta_votes_since_round_and_step(
                        creator,
                        *creator_event_index,
                        &peer_id,
                        0,
                        &Step::ForcedTrue,
                    )
                }) {
                other_votes.push(meta_votes)
            }
        }
        other_votes
    }

    fn next_stable_block(&mut self) -> Option<Block<T, S::PublicId>> {
        self.our_last_event_hash()
            .and_then(|hash| self.meta_votes.get(&hash))
            .and_then(|our_last_meta_votes| {
                let our_decided_meta_votes =
                    our_last_meta_votes.iter().filter_map(|(id, event_votes)| {
                        let vote = event_votes.last();
                        match vote {
                            Some(v) => if v.decision.is_some() {
                                Some((id, v))
                            } else {
                                None
                            },
                            None => None,
                        }
                    });
                if our_decided_meta_votes.clone().count() < self.peer_manager.all_ids().len() {
                    None
                } else {
                    let mut elected_gossip_events = our_decided_meta_votes
                        .filter_map(|(id, vote)| {
                            if vote.decision == Some(true) {
                                self.oldest_event_with_valid_block(id)
                            } else {
                                None
                            }
                        })
                        .collect::<Vec<_>>();
                    // We sort the events by their vote to avoid ties when picking the event
                    // with the most represented payload.
                    // Because `max_by` guarentees that "If several elements are equally
                    // maximum, the last element is returned.", this should be enough to break
                    // any tie.
                    elected_gossip_events.sort_by(|lhs, rhs| lhs.vote().cmp(&rhs.vote()));

                    let votes = elected_gossip_events
                        .iter()
                        .map(|event| event.vote())
                        .collect::<Vec<_>>();
                    let copied_votes = votes.clone();
                    let winning_vote = copied_votes
                        .iter()
                        .max_by(|lhs_event, rhs_event| {
                            let lhs_count = votes
                                .iter()
                                .filter(|vote| {
                                    vote.map(|x| x.payload()) == lhs_event.map(|x| x.payload())
                                })
                                .count();
                            let rhs_count = votes
                                .iter()
                                .filter(|vote| {
                                    vote.map(|x| x.payload()) == rhs_event.map(|x| x.payload())
                                })
                                .count();
                            lhs_count.cmp(&rhs_count)
                        })
                        .unwrap_or(&None);
                    let votes = elected_gossip_events
                        .iter()
                        .flat_map(|event| event.valid_blocks_carried.clone())
                        .map(|hash| &self.events[&hash])
                        .filter_map(|event| {
                            event.vote().and_then(|iter_vote| {
                                winning_vote.and_then(|win_vote| {
                                    if iter_vote.payload() == win_vote.payload() {
                                        Some((event.creator().clone(), iter_vote.clone()))
                                    } else {
                                        None
                                    }
                                })
                            })
                        })
                        .collect::<BTreeMap<_, _>>();
                    winning_vote.and_then(|vote| Block::new(vote.payload().clone(), &votes).ok())
                }
            })
    }

    fn clear_consensus_data(&mut self, payload: &T) {
        // Clear all leftover data from previous consensus
        self.round_hashes = BTreeMap::new();
        self.meta_votes = BTreeMap::new();
        let stable_blocks_carried: BTreeSet<Hash> = self
            .events
            .iter()
            .filter_map(|(hash, event)| {
                if event.vote().map(|vote| vote.payload()) == Some(payload) {
                    Some(*hash)
                } else {
                    None
                }
            })
            .collect();
        self.events.iter_mut().for_each(|(_hash, event)| {
            event.observations = BTreeSet::new();
            let stable_blocks_carried = event
                .valid_blocks_carried
                .iter()
                .filter(|hash| stable_blocks_carried.contains(&hash))
                .cloned()
                .collect::<BTreeSet<Hash>>();
            event.valid_blocks_carried = event
                .valid_blocks_carried
                .difference(&stable_blocks_carried)
                .cloned()
                .collect();
        });
    }

    fn restart_consensus(&mut self, latest_block_hash: &Hash) -> Result<(), Error> {
        self.round_hashes = self
            .peer_manager
            .all_ids()
            .iter()
            .filter_map(|peer| {
                let peer_id = *peer;
                RoundHash::new(*peer, *latest_block_hash)
                    .ok()
                    .map(|round_hash| (peer_id.clone(), vec![round_hash]))
            })
            .collect();
        // Start from the oldest event with a valid block considering all creators' events.
        let all_oldest_events_with_valid_block = self
            .peer_manager
            .all_ids()
            .iter()
            .filter_map(|peer_id| self.oldest_event_with_valid_block(peer_id).map(Event::hash))
            .cloned()
            .collect::<BTreeSet<_>>();
        let events_hashes = self
            .events_order
            .iter()
            .skip_while(|hash| !all_oldest_events_with_valid_block.contains(hash))
            .cloned()
            .collect::<Vec<_>>();
        for event_hash in &events_hashes {
            let _ = self.process_event(event_hash);
        }
        Ok(())
    }

    // Returns whether event X can strongly see the event Y.
    fn does_strongly_see(&self, x: &Event<T, S::PublicId>, y: &Event<T, S::PublicId>) -> bool {
        let count = y
            .first_descendants
            .iter()
            .filter(|(peer_id, descendant)| {
                x.last_ancestors
                    .get(&peer_id)
                    .map(|last_ancestor| last_ancestor >= *descendant)
                    .unwrap_or(false)
            })
            .count();

        self.peer_manager.is_super_majority(count)
    }

    // Constructs a sync event to prove receipt of a `Request` or `Response` (depending on the value
    // of `is_request`) from `src`, then add it to our graph.
    fn create_sync_event(&mut self, src: &S::PublicId, is_request: bool) -> Result<(), Error> {
        let self_parent = *self
            .peer_manager
            .last_event_hash(self.peer_manager.our_id().public_id())
            .ok_or(Error::Logic)?;
        let other_parent = *self.peer_manager.last_event_hash(src).ok_or(Error::Logic)?;
        let sync_event = if is_request {
            Event::new_from_request(self.peer_manager.our_id(), self_parent, other_parent)
        } else {
            Event::new_from_response(self.peer_manager.our_id(), self_parent, other_parent)
        }?;
        self.add_event(sync_event)
    }
<<<<<<< HEAD
}

impl<T: NetworkEvent, S: SecretId> Debug for Parsec<T, S> {
    fn fmt(&self, f: &mut Formatter) -> fmt::Result {
        dump_gossip_graph::<T, S>(f, &self.events, &self.meta_votes)
=======

    // Returns an iterator over `self.events` which will yield all the events we think `peer_id`
    // doesn't yet know about.
    fn events_to_gossip_to_peer(
        &self,
        peer_id: &S::PublicId,
    ) -> Result<impl Iterator<Item = &Event<T, S::PublicId>>, Error> {
        let other_parent = {
            let other_parent_hash = self
                .peer_manager
                .last_event_hash(peer_id)
                .ok_or(Error::Logic)?;
            self.events.get(other_parent_hash).ok_or(Error::Logic)?
        };
        let mut last_ancestors_hashes = other_parent
            .last_ancestors
            .iter()
            .filter_map(|(id, &index)| self.peer_manager.event_by_index(id, index))
            .collect::<BTreeSet<_>>();
        // As `peer_id` isn't guaranteed to have `last_ancestor_hash` for all peers (which will
        // happen during the early stage when a node has not heard from all others), this may cause
        // the early events in `self.events_order` to be skipped mistakenly. To avoid this, if there
        // are any peers for which `peer_id` doesn't have a `last_ancestors` entry, add those peers'
        // oldest events we know about to the list of hashes.
        for (peer, events) in self.peer_manager.iter() {
            if !other_parent.last_ancestors.contains_key(peer) {
                if let Some(hash) = events.get(&0) {
                    let _ = last_ancestors_hashes.insert(hash);
                }
            }
        }
        Ok(self
            .events_order
            .iter()
            .skip_while(move |hash| !last_ancestors_hashes.contains(hash))
            .filter_map(move |hash| self.events.get(hash)))
>>>>>>> f6797068
    }
}<|MERGE_RESOLUTION|>--- conflicted
+++ resolved
@@ -824,13 +824,6 @@
         }?;
         self.add_event(sync_event)
     }
-<<<<<<< HEAD
-}
-
-impl<T: NetworkEvent, S: SecretId> Debug for Parsec<T, S> {
-    fn fmt(&self, f: &mut Formatter) -> fmt::Result {
-        dump_gossip_graph::<T, S>(f, &self.events, &self.meta_votes)
-=======
 
     // Returns an iterator over `self.events` which will yield all the events we think `peer_id`
     // doesn't yet know about.
@@ -867,6 +860,11 @@
             .iter()
             .skip_while(move |hash| !last_ancestors_hashes.contains(hash))
             .filter_map(move |hash| self.events.get(hash)))
->>>>>>> f6797068
+    }
+}
+
+impl<T: NetworkEvent, S: SecretId> Debug for Parsec<T, S> {
+    fn fmt(&self, f: &mut Formatter) -> fmt::Result {
+        dump_gossip_graph::<T, S>(f, &self.events, &self.meta_votes)
     }
 }